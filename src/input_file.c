--- conflicted
+++ resolved
@@ -501,40 +501,7 @@
     represent a frustum as specified in "surface.h", advance cursor.
 */
 {
-<<<<<<< HEAD
-    /* Implement me! */
-=======
-    char * property;
-    frustum * cur_frustum = (frustum *)surface_out->geometry;
-    surface_out->class = surface_frustum;
-    while (get_next_property(cursor, &property))
-    {
-        if (strcmp(property, "specular") == 0)
-        {
-            parse_color(cursor, &surface_out->specular_part);
-        }
-        else if (strcmp(property, "diffuse") == 0)
-        {
-            parse_color(cursor, &surface_out->diffuse_part);
-        }
-        else if (strcmp(property, "refraction_index") == 0)
-        {
-            parse_float(cursor, &surface_out->refraction_index);
-        }
-        else if (strcmp(property, "centers") == 0)
-        {
-            parse_tuple_vector(cursor, cur_frustum->centers, 2);
-        }
-        else if (strcmp(property, "radii") == 0)
-        {
-            parse_tuple_float(cursor, cur_frustum->radii, 2);
-        }
-        else
-        {
-            fprintf(stderr, "Unknown frustum property: %s\n", property);
-        }
-    }
->>>>>>> 7af19573
+    /* Implement me! */
     return 0;
 }
 
