--- conflicted
+++ resolved
@@ -180,18 +180,7 @@
     {
         normal = vector_negate(normal);
     }
-<<<<<<< HEAD
     /* Implement me! */
-=======
-    for (source = light_sources; source->type != LIGHT_SOURCE_SENTINEL; source++)
-    {
-        if (is_illuminated(source, point, surfaces))
-        {
-            c_diffuse = get_diffuse_coefficient(point, normal, source);
-            illumination = color_add(illumination, color_scale(c_diffuse, source->color));
-        }
-    }
->>>>>>> 379c02a5
     return illumination;
 }
 
